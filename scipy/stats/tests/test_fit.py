--- conflicted
+++ resolved
@@ -37,13 +37,8 @@
 ]
 
 
-<<<<<<< HEAD
 @dec.slow
 def test_cont_fit():
-=======
-
-def _est_cont_fit():
->>>>>>> 2ad7c785
     # this tests the closeness of the estimated parameters to the true
     # parameters with fit method of continuous distributions
     # Note: is slow, some distributions don't converge with sample size <= 10000
@@ -56,9 +51,9 @@
     if distname in failing_fits:
         # Skip failing fits unless overridden
         xfail = True
-        try: 
+        try:
             xfail = not int(os.environ['SCIPY_XFAIL'])
-        except: 
+        except:
             pass
         if xfail:
             msg = "Fitting %s doesn't work reliably yet" % distname
@@ -66,44 +61,20 @@
             dec.knownfailureif(True, msg)(lambda: None)()
 
     distfn = getattr(stats, distname)
-<<<<<<< HEAD
-=======
-    rvs = distfn.rvs(size=n_repl1,*arg)
-    est = distfn.fit(rvs)  # ,*arg) # start with default values
->>>>>>> 2ad7c785
 
     truearg = np.hstack([arg,[0.0,1.0]])
     diffthreshold = np.max(np.vstack([truearg*thresh_percent,
                                       np.ones(distfn.numargs+2)*thresh_min]),0)
 
-<<<<<<< HEAD
     for fit_size in fit_sizes:
         np.random.seed(1234)
 
         with np.errstate(all='ignore'):
             rvs = distfn.rvs(size=fit_size, *arg)
             est = distfn.fit(rvs)  # start with default values
-=======
-    if np.any(np.isnan(est)):
-        raise AssertionError('nan returned in fit')
-    else:
-        if np.any((np.abs(diff) - diffthreshold) > 0.0):
-##            txt = 'WARNING - diff too large with small sample'
-##            print 'parameter diff =', diff - diffthreshold, txt
-            rvs = np.concatenate([rvs,distfn.rvs(size=n_repl2-n_repl1,*arg)])
-            est = distfn.fit(rvs) # ,*arg)
-            truearg = np.hstack([arg,[0.0,1.0]])
-            diff = est-truearg
-            if np.any((np.abs(diff) - diffthreshold) > 0.0):
-                txt  = 'parameter: %s\n' % str(truearg)
-                txt += 'estimated: %s\n' % str(est)
-                txt += 'diff     : %s\n' % str(diff)
-                raise AssertionError('fit not very good in %s\n' % distfn.name + txt)
->>>>>>> 2ad7c785
 
         diff = est - truearg
 
-<<<<<<< HEAD
         # threshold for location
         diffthreshold[-2] = np.max([np.abs(rvs.mean())*thresh_percent,thresh_min])
 
@@ -118,8 +89,7 @@
         txt += 'diff     : %s\n' % str(diff)
         raise AssertionError('fit not very good in %s\n' % distfn.name + txt)
 
-=======
->>>>>>> 2ad7c785
+
 if __name__ == "__main__":
     import nose
     #nose.run(argv=['', __file__])
